--- conflicted
+++ resolved
@@ -1,12 +1,8 @@
 <Project>
   <PropertyGroup>
-<<<<<<< HEAD
-    <!-- version of all grpc-dotnet packages -->
-    <GrpcDotnetVersion>0.2.23-pre1</GrpcDotnetVersion>
-=======
 
     <!-- package version of grpc-dotnet -->
-    <GrpcDotnetVersion>0.2.23-dev</GrpcDotnetVersion>
+    <GrpcDotnetVersion>0.2.23-pre1</GrpcDotnetVersion>
     
     <!-- assembly version of grpc-dotnet -->
     <GrpcDotnetAssemblyVersion>0.2.0.0</GrpcDotnetAssemblyVersion>
@@ -14,6 +10,5 @@
     <!-- file version of all grpc-dotnet -->
     <GrpcDotnetAssemblyFileVersion>0.2.23.0</GrpcDotnetAssemblyFileVersion>
 
->>>>>>> 74257326
   </PropertyGroup>
 </Project>